--- conflicted
+++ resolved
@@ -348,21 +348,16 @@
 
         return base_pos, inner_pos, outer_pos, labels_pos, angles
     
-<<<<<<< HEAD
-    def generate_graph(self) -> Tuple[plt.Figure, plt.Axes]:
-        # --- build graph & attrs ---
-        g = nx.from_numpy_array(self.matrix).to_directed()
-=======
-    def _create_graph(self, edge_scaling=3):
+
+    def _create_graph(self, edge_scaling=3) -> Tuple[plt.Figure, plt.Axes]:
         """
         Creates a directed NetworkX graph from the filtered matrix,
         and sets edge weights, metadata, and group attributes.
         """
         g = nx.from_numpy_array(self.filtered).to_directed()
->>>>>>> 8a937b9d
         nx.set_edge_attributes(
             g,
-            {e: w * 3 for e, w in nx.get_edge_attributes(g, "weight").items()},
+            {e: w * edge_scaling for e, w in nx.get_edge_attributes(g, "weight").items()},
             "doubled_weight")
         nx.set_node_attributes(g, self.metadata_map, "metadata")
 
@@ -372,13 +367,7 @@
                 for idx, _ in items:
                     node_group_map[idx] = grp_label
         nx.set_node_attributes(g, node_group_map, "group")
-<<<<<<< HEAD
-
-        # --- compute positions ---
-        base_pos, inner_pos, outer_pos, labels_pos, angles = self._compute_positions()
-
-        # --- prepare color coding ---
-=======
+
         return g
     
     def _get_node_colors_and_labels(self, g):
@@ -386,30 +375,12 @@
         Returns group colormap indices, metadata values (or None), and node label dict.
         """
         # Group mapping → integer colormap values
->>>>>>> 8a937b9d
         grp_vals = [g.nodes[n]["group"] for n in g.nodes()]
         unique_grps = list(dict.fromkeys(grp_vals))
         grp_to_int = {grp: i for i, grp in enumerate(unique_grps)}
         grp_nums = [grp_to_int[grp] for grp in grp_vals]
 
-<<<<<<< HEAD
-        # --- draw setup ---
-        fig, ax = plt.subplots(figsize=(8, 8))
-        ax.set_aspect("equal")
-        ax.axis("off")
-
-        # --- metadata ring (outer) ---
-        if self.metadata_label is not None:
-            meta_vals = [float(g.nodes[n]["metadata"]) for n in g.nodes()]
-            nc = nx.draw_networkx_nodes(
-                g, pos=outer_pos, node_color=meta_vals,
-                cmap=plt.get_cmap("viridis"), node_size=10, ax=ax
-            )
-            fig.colorbar(nc, ax=ax, location="right",
-                         fraction=0.046, pad=0.04, label=self.metadata_label)
-
-        # --- group ring (inner) ---
-=======
+
         # Metadata values if available
         meta_vals = None
         if self.metadata_label is not None:
@@ -439,7 +410,6 @@
             self._meta_colorbar_node = nc  # store for later use in _draw_legends
 
         # --- Draw group-colored ring (inner layer) ---
->>>>>>> 8a937b9d
         nx.draw_networkx_nodes(
             g,
             pos=inner_pos,
@@ -457,17 +427,13 @@
                 font_size=2.5,
                 ax=ax)
 
-<<<<<<< HEAD
-        # --- curved edges ---
-        cmap = plt.get_cmap("plasma")
-=======
+
     def _draw_edges(self, ax, g, inner_pos, angles, edge_alpha=0.8):
         """
         Draws curved edges between nodes, using Bézier curves to the center.
         The edges are colored by weight, and their width is doubled for visibility.
         """
         cmap = self._edge_cmap
->>>>>>> 8a937b9d
         edge_attrs = nx.get_edge_attributes(g, "weight")
         norm = plt.Normalize(vmin=min(edge_attrs.values()), vmax=max(edge_attrs.values()))
 
@@ -490,41 +456,7 @@
         self._edge_cmap = cmap
         self._edge_norm = norm
 
-<<<<<<< HEAD
-        # --- edge colorbar ---
-        sm = plt.cm.ScalarMappable(cmap=cmap, norm=norm)
-        sm.set_array([])
-        fig.colorbar(sm, ax=ax, location="bottom",
-                    fraction=0.046, pad=0.04, label="Edge weight")
-
-        # --- node labels ---
-        if self.disp_nodes:
-            nx.draw_networkx_labels(
-                g, pos=labels_pos, labels=self.row_names_map,
-                font_size=2.5, ax=ax
-            )
-
-        # --- group labels ---
-        if self.disp_groups:
-            for side_idx, hemi_dict in enumerate(self.groups):
-                for grp_label, items in hemi_dict.items():
-                    indices = [idx for idx, _ in items]
-                    thetas  = [angles[idx] for idx in indices]
-                    mean_sin = sum(math.sin(t) for t in thetas) / len(thetas)
-                    mean_cos = sum(math.cos(t) for t in thetas) / len(thetas)
-                    mean_theta = math.atan2(mean_sin, mean_cos)
-                    tx, ty = 1.5 * math.cos(mean_theta), 1.5 * math.sin(mean_theta)
-
-                    if side_idx == 0:
-                        ha = "left"
-                    elif side_idx == 1:
-                        ha = "right"
-                    else:
-                        ha = "center"
-                    ax.text(tx, ty, grp_label, ha=ha, va="center", fontsize=8)
-
-        return fig, ax
-=======
+
     def _draw_group_labels(self, ax, angles):
         """
         Places group labels (e.g., lobes) outside the node ring, 
@@ -629,7 +561,6 @@
             plt.savefig(save_path, bbox_inches="tight", dpi=300)
         else:
             plt.show()
->>>>>>> 8a937b9d
 
 # ---------------------------- usage ----------------------------
 
@@ -659,7 +590,7 @@
 )
 
 filtered = normalize_and_set_threshold(conn, threshold=0.1)
-<<<<<<< HEAD
+
 cg = circular_graph(
     connectivity_matrix=filtered, 
     groups=groups, 
@@ -671,7 +602,7 @@
 )
 fig, ax = cg.generate_graph()
 plt.show()
-=======
+
 bna = circular_graph(
     filtered,
     groups,
@@ -690,4 +621,3 @@
     figsize=(8, 8),
     edge_scaling=3,
     save_path=None)
->>>>>>> 8a937b9d
